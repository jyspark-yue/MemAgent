--- conflicted
+++ resolved
@@ -36,17 +36,19 @@
 import time
 import traceback
 from typing import List
+import uuid
 
 from llama_index.core.base.llms.types import ChatMessage
 
 from asdrp.agent.summary_agent import SummaryAgent
 from asdrp.agent.reductive_agent import ReductiveAgent
 from asdrp.agent.episodic_agent import EpisodicAgent
-<<<<<<< HEAD
-from asdrp.agent.hvm_agent import HVMAgent
-=======
-# from asdrp.agent.hvm_agent import HVMAgent
->>>>>>> dd961aa7
+from asdrp.agent.hvm_agent import (
+    HVMAgent,
+    create_qdrant_client,
+    create_default_llm,
+    create_default_embedding_model,
+)
 from google.genai.errors import ClientError
 
 # Import Gemini RateLimitError to detect rate-limit exceptions
@@ -56,16 +58,22 @@
     # Fallback definition in case google.generativeai package is not available
     class RateLimitError(Exception):
         """Fallback RateLimitError used when generativeai.error isn't importable at analysis time."""
+
         pass
 
+
 # Constants to compute approximate cost for API usage (gemini-2.5-flash-lite)
-INPUT_COST_PER_1K = 0.00010  # Cost per 1000 input tokens ($)    [$0.10 * (1000/1000000)]
-OUTPUT_COST_PER_1K = 0.00040  # Cost per 1000 output tokens ($)   [$0.40 * (1000/1000000)]
+INPUT_COST_PER_1K = (
+    0.00010  # Cost per 1000 input tokens ($)    [$0.10 * (1000/1000000)]
+)
+OUTPUT_COST_PER_1K = (
+    0.00040  # Cost per 1000 output tokens ($)   [$0.40 * (1000/1000000)]
+)
 
 # Retry configuration for rate-limit handling
-RETRY_ATTEMPTS = 8      # Maximum number of retry attempts on errors
-RETRY_BASE_DELAY = 1.5   # Base seconds for exponential backoff between retries
-RETRY_MAX_DELAY = 20     # Max seconds for exponential backoff between retries
+RETRY_ATTEMPTS = 8  # Maximum number of retry attempts on errors
+RETRY_BASE_DELAY = 1.5  # Base seconds for exponential backoff between retries
+RETRY_MAX_DELAY = 20  # Max seconds for exponential backoff between retries
 # RETRY_BASE_DELAY = 10  # Base seconds for exponential backoff between retries
 
 
@@ -80,12 +88,14 @@
         append (bool): Append mode if True, overwrite if False
     """
 
-    mode = 'a' if append else 'w'
+    mode = "a" if append else "w"
     print(f"Saving results to {output_file} (append={append})...")
     os.makedirs(os.path.dirname(output_file), exist_ok=True)
     with open(output_file, mode) as f:
         for result in results:
-            f.write(json.dumps(result) + "\n")  # ensures there is only one json object per line
+            f.write(
+                json.dumps(result) + "\n"
+            )  # ensures there is only one json object per line
     print(f"Results saved in {output_file}")
 
 
@@ -110,7 +120,7 @@
     return completed
 
 
-async def load_chat_history(agent_object, haystack_sessions, haystack_session_ids=None, question_id=None):
+async def load_chat_history(agent_object, haystack_sessions):
     """
     Replay chat history into the agent's memory block.
     Each session contains turns of user and assistant messages.
@@ -120,109 +130,93 @@
         haystack_sessions (list[list[dict]]): List of chat sessions
     """
 
-<<<<<<< HEAD
-    total_sessions = len(haystack_sessions)
-    print(f"Processing {total_sessions} haystack sessions...")
-
-    memory_block = agent_object.memory_block
-    # Enable batching for both ReductiveAgent and HVMAgent to reduce insert/summarization frequency
-    try:
-        from asdrp.agent.hvm_agent import HVMAgent as _HVMAgentType
-        can_batch = isinstance(agent_object, (ReductiveAgent, _HVMAgentType))
-    except Exception:
-        can_batch = isinstance(agent_object, ReductiveAgent)
-=======
     print(f"Running {agent_object}...")
     print(f"Processing {len(haystack_sessions)} haystack sessions...")
 
     memory_block = agent_object.memory_block
-    can_batch = isinstance(agent_object, ReductiveAgent) or isinstance(agent_object, EpisodicAgent)     # ReductiveAgent can accept batched user-assistant pairs without its quality being negatively affected
->>>>>>> dd961aa7
-
+    can_batch = (
+        isinstance(agent_object, ReductiveAgent)
+        or isinstance(agent_object, EpisodicAgent)
+        or isinstance(agent_object, HVMAgent)
+    )  # ReductiveAgent can accept batched user-assistant pairs without its quality being negatively affected
+    batch_all = isinstance(agent_object, HVMAgent)
+    all_messages = []  # Used only if batch_all is True
     session_count = 0
+    turn_count = 0
     for session in haystack_sessions:
         session_count += 1
         if session_count % 5 == 0:  # Print progress every 5 sessions
-            print(f"[Q:{question_id or 'unknown'}] processed {session_count}/{total_sessions} sessions...")
-
-        msg = None                      # Content from either user or assistance
-        pending_user = None             # Temporary storage to ensure user and assistant content is added together
+            print(f"Processed {session_count}/{len(haystack_sessions)} sessions...")
+
+        msg = None  # Content from either user or assistance
+        pending_user = None  # Temporary storage to ensure user and assistant content is added together
         buffer: List[ChatMessage] = []  # FIFO buffer queue
-        batch_pairs = len(session)      # Sets each batch size to the maximum number of pairs in a session (1 LLM-call per session, 500 session per question)
+        batch_pairs = len(
+            session
+        )  # Sets each batch size to the maximum number of pairs in a session (1 LLM-call per session, 500 session per question)
 
         for turn in session:
-
-            content = turn["content"].replace("<|endoftext|>", "")  # Clean content to avoid tokenizer special-token errors
+            turn_count += 1
+            content = turn["content"].replace(
+                "<|endoftext|>", ""
+            )  # Clean content to avoid tokenizer special-token errors
 
             # Separate user and assistant messages
             if turn["role"] == "user":
                 msg = ChatMessage(role="user", content=content)
             elif turn["role"] == "assistant":
                 msg = ChatMessage(role="assistant", content=content)
-
-            if can_batch:
-                buffer.append(msg)  # Batch user+assistant messages into buffer and flush when full, reduces LLM-calls
-
-                # Every pair is 2 messages; flush when we reach batch_pairs pairs
-                if len(buffer) >= 2 * batch_pairs:
-<<<<<<< HEAD
-                    sid = haystack_session_ids[session_count - 1] if haystack_session_ids is not None else None
-                    print(f"[Q:{question_id or 'unknown'}] enqueue session {session_count}/{total_sessions} ({sid or 'no-id'})")
-                    meta = {"session_id": sid, "question_id": question_id} if sid or question_id else None
-                    await _retry_aput(memory_block, buffer, meta=meta)
-=======
-                    await _retry_aput(memory_block, buffer)
->>>>>>> dd961aa7
-                    buffer = []
-
-            else:   # Ensures only user-assistant pairs are sent
-                if msg.role == "user":
-                    pending_user = msg
-                else:
-                    if pending_user is None:
-                        continue
-<<<<<<< HEAD
-                    sid = haystack_session_ids[session_count - 1] if haystack_session_ids is not None else None
-                    meta = {"session_id": sid, "question_id": question_id} if sid or question_id else None
-                    await _retry_aput(memory_block, [pending_user, msg], meta=meta)
-=======
-                    await _retry_aput(memory_block, [pending_user, msg])
->>>>>>> dd961aa7
-
-                    # Reset temporary variables for next user-assistant pair
-                    pending_user = None
-                    msg = None
+            else:
+                msg = None
+            if batch_all:
+                if msg is not None:
+                    all_messages.append(msg)
+            else:
+                if can_batch:
+                    buffer.append(
+                        msg
+                    )  # Batch user+assistant messages into buffer and flush when full, reduces LLM-calls
+
+                    # Every pair is 2 messages; flush when we reach batch_pairs pairs
+                    if len(buffer) >= 2 * batch_pairs:
+                        await _retry_aput(memory_block, buffer)
+                        buffer = []
+
+                else:  # Ensures only user-assistant pairs are sent
+                    if msg.role == "user":
+                        pending_user = msg
+                    else:
+                        if pending_user is None:
+                            continue
+                        await _retry_aput(memory_block, [pending_user, msg])
+
+                        # Reset temporary variables for next user-assistant pair
+                        pending_user = None
+                        msg = None
 
         # End of session: flush any leftover buffered pairs for batched memory blocks
-        if can_batch and buffer:
-<<<<<<< HEAD
-            sid = haystack_session_ids[session_count - 1] if haystack_session_ids is not None else None
-            print(f"[Q:{question_id or 'unknown'}] enqueue session {session_count}/{total_sessions} ({sid or 'no-id'})")
-            meta = {"session_id": sid, "question_id": question_id} if sid or question_id else None
-            await _retry_aput(memory_block, buffer, meta=meta)
-
-async def _retry_aput(memory_block, buffer, meta=None):
-    last_exc = None
-    for attempt in range(1, RETRY_ATTEMPTS + 1):
-        try:
-            await memory_block._aput(buffer, meta=meta)
-=======
+        if can_batch and buffer and not batch_all:
             await _retry_aput(memory_block, buffer)
+    if batch_all and all_messages:
+        print(
+            f"Flushing all {len(all_messages)} messages (total turns: {turn_count}) to memory in one batch..."
+        )
+        await _retry_aput(memory_block, all_messages)
+
 
 async def _retry_aput(memory_block, buffer):
     last_exc = None
     for attempt in range(1, RETRY_ATTEMPTS + 1):
         try:
             await memory_block._aput(buffer)
->>>>>>> dd961aa7
             last_exc = None
             break
-        except ClientError as e:   # <-- explicitly catch Gemini API errors
+        except ClientError as e:  # <-- explicitly catch Gemini API errors
             print(f"ClientError caught (attempt {attempt}): {e}")
             last_exc = e
             if getattr(e, "status", None) in [502, 503, 504]:
                 delay = min(RETRY_BASE_DELAY * (2 ** (attempt - 1)), RETRY_MAX_DELAY)
-                delay *= random.uniform(0.8, 1.2)    # add ±20% jitter
+                delay *= random.uniform(0.8, 1.2)  # add ±20% jitter
                 print(f"Transient server error {e.status}, backing off {delay}s...")
                 await asyncio.sleep(delay)
                 continue
@@ -234,8 +228,10 @@
             last_exc = e
             if "MAX_TOKENS" in str(e) or "PROHIBITED_CONTENT" in str(e):
                 # delay = RETRY_BASE_DELAY * (2 ** (attempt - 1))
-                delay = min(RETRY_BASE_DELAY * (2 ** (attempt - 1)), RETRY_MAX_DELAY - 5)
-                delay = delay * random.uniform(0.8, 1.2)    # add ±20% jitter
+                delay = min(
+                    RETRY_BASE_DELAY * (2 ** (attempt - 1)), RETRY_MAX_DELAY - 5
+                )
+                delay = delay * random.uniform(0.8, 1.2)  # add ±20% jitter
                 print(f"Backing off {delay}s before retry...")
                 await asyncio.sleep(delay)
                 continue
@@ -245,7 +241,9 @@
             print(f"No candidates detected (attempt {attempt}): {e}")
             last_exc = e
             if "no candidates" in str(e):
-                delay = min(RETRY_BASE_DELAY * (2 ** (attempt - 1)), RETRY_MAX_DELAY + 10)
+                delay = min(
+                    RETRY_BASE_DELAY * (2 ** (attempt - 1)), RETRY_MAX_DELAY + 10
+                )
                 delay = delay * random.uniform(0.8, 1.2)  # add ±20% jitter
                 print(f"Backing off {delay}s before retry...")
                 await asyncio.sleep(delay)
@@ -259,7 +257,7 @@
             if "Rate limit" in str(e) or "429" in str(e):
                 # delay = RETRY_BASE_DELAY * (2 ** (attempt - 1))
                 delay = min(RETRY_BASE_DELAY * (2 ** (attempt - 1)), RETRY_MAX_DELAY)
-                delay = delay * random.uniform(0.8, 1.2)    # add ±20% jitter
+                delay = delay * random.uniform(0.8, 1.2)  # add ±20% jitter
                 print(f"RateLimit detected, backing off {delay}s before retry...")
                 await asyncio.sleep(delay)
                 continue
@@ -267,6 +265,7 @@
     if last_exc is not None:
         raise last_exc
 
+
 def reset_memory(agent_object):
     """
     Reset the agent's memory and reinitialize the agent instance.
@@ -277,8 +276,13 @@
     """
 
     print(f"Resetting memory...")
-    agent_object.memory = agent_object._create_memory()                         # Resets memory
-    agent_object.agent = agent_object._create_agent(agent_object.memory, [])    # Resets agent
+    if isinstance(agent_object, HVMAgent):
+        agent_object.reset_session()  # Resets collection
+    else:
+        agent_object.memory = agent_object._create_memory()  # Resets memory
+        agent_object.agent = agent_object._create_agent(
+            agent_object.memory, []
+        )  # Resets agent
 
 
 class LongMemEvalRunner:
@@ -289,11 +293,17 @@
 
     def __init__(self, agent):
         self.agent = agent
+        if agent is HVMAgent:
+            self.q_client = create_qdrant_client()
+        else:
+            self.q_client = None
 
         # ==============================================================================================================
         # !!! IMPORTANT: CHANGE LIMIT AS NEEDED !!!
         # ==============================================================================================================
-        self.semaphore = asyncio.Semaphore(30)   # Limits number of questions processed at a time
+        self.semaphore = asyncio.Semaphore(
+            30
+        )  # Limits number of questions processed at a time
 
     async def process_question(self, question, question_num):
         """
@@ -307,71 +317,76 @@
             dict: Results including question_id, hypothesis, tokens, cost, and time, and error (if applicable)
         """
 
-        print(f"Processing question {question_num}: {question.get('question_id', 'unknown')}")
+        print(
+            f"Processing question {question_num}: {question.get('question_id', 'unknown')}"
+        )
 
         # Check the structure of the item
         print(f"Item keys: {list(question.keys())}")
-        print(f"Number of haystack sessions: {len(question.get('haystack_sessions', []))}")
+        print(
+            f"Number of haystack sessions: {len(question.get('haystack_sessions', []))}"
+        )
 
         # Reset agent memory for this question
-        # Create agent instance; for HVMAgent, use collapsed mode and per-question collection/persist dir
-        try:
-            from asdrp.agent.hvm_agent import HVMAgent as _HVMAgentType
-            if self.agent is _HVMAgentType:
-                qid = question.get('question_id') or f"q_{question_num}"
-                # Determine per-question persist dir and whether to reset (reset only on first run when no persisted tree)
-                q_persist_dir = os.path.join("storage", "hvm_tree", qid)
-                need_files = ["docstore.json", "index_store.json"]
-                has_persist = os.path.isdir(q_persist_dir) and all(os.path.exists(os.path.join(q_persist_dir, n)) for n in need_files)
-
-                agent_object = create_agent(
-                    self.agent,
-                    retrieval_mode="collapsed",
-                    collection=f"agent_mem_hvm_{qid}",
-                    persist_dir=q_persist_dir,
-                    reset_collection_on_init=not has_persist,
-                )
-            else:
-                agent_object = create_agent(self.agent)
-        except Exception:
+        if self.agent is HVMAgent:
+            agent_object = create_agent(self.agent, q_client=self.q_client)
+            agent_object.reset_session(question.get("question_id", "unknown"))
+        else:
             agent_object = create_agent(self.agent)
         print("Memory reset, processing chat history...")
 
-        lch_time = lch_input_tokens = lch_output_tokens = lch_cost = 0          # Initializes variables associated with data around loading the chat history into the memory block
-        query_time = query_input_tokens = query_output_tokens = query_cost = 0  # Initializes variables associated with data around the agent's query
+        lch_time = lch_input_tokens = lch_output_tokens = lch_cost = (
+            0  # Initializes variables associated with data around loading the chat history into the memory block
+        )
+        query_time = query_input_tokens = query_output_tokens = query_cost = (
+            0  # Initializes variables associated with data around the agent's query
+        )
 
         try:
-            # Replay all haystack sessions into memory (pass stable IDs if available)
-            await load_chat_history(
-                agent_object,
-                question['haystack_sessions'],
-                question.get('haystack_session_ids'),
-                question.get('question_id')
-            )
-
-            lch_input_tokens = agent_object.memory_block.input_tokens       # Number of tokens sent to the memory block (haystack_sessions)
-            lch_output_tokens = agent_object.memory_block.output_tokens     # Number of tokens returned by the LLM response while parsing haystack_sessions
-            lch_time = agent_object.memory_block.load_chat_history_time     # Duration of time the LLM took to parse the haystack_sessions
-
-            lch_cost = (lch_input_tokens / 1000.0) * INPUT_COST_PER_1K + (lch_output_tokens / 1000.0) * OUTPUT_COST_PER_1K  # Calculates real-world cost
+            # Replay all haystack sessions into memory
+            await load_chat_history(agent_object, question["haystack_sessions"])
+
+            lch_input_tokens = (
+                agent_object.memory_block.input_tokens
+            )  # Number of tokens sent to the memory block (haystack_sessions)
+            lch_output_tokens = (
+                agent_object.memory_block.output_tokens
+            )  # Number of tokens returned by the LLM response while parsing haystack_sessions
+            lch_time = (
+                agent_object.memory_block.load_chat_history_time
+            )  # Duration of time the LLM took to parse the haystack_sessions
+
+            lch_cost = (lch_input_tokens / 1000.0) * INPUT_COST_PER_1K + (
+                lch_output_tokens / 1000.0
+            ) * OUTPUT_COST_PER_1K  # Calculates real-world cost
 
             # Retry mechanism for rate-limit errors
             last_exc = None
             answer_text = None
             for attempt in range(1, RETRY_ATTEMPTS + 1):
                 try:
-                    response = await agent_object.achat(question['question'])
-
-                    if not hasattr(response, "response_str") or not response.response_str:
-                        raise ValueError("Response has no candidates")  # Explicitly retry if response empty
+                    response = await agent_object.achat(question["question"])
+
+                    if (
+                        not hasattr(response, "response_str")
+                        or not response.response_str
+                    ):
+                        raise ValueError(
+                            "Response has no candidates"
+                        )  # Explicitly retry if response empty
 
                     answer_text = response.response_str
-                    print(f"Got response: {answer_text[:100]}...")  # Show first 100 chars
+                    print(
+                        f"Got response: {answer_text[:100]}..."
+                    )  # Show first 100 chars
                     last_exc = None
                     break
                 except ValueError as e:
                     if "no candidates" in str(e):
-                        delay = min(RETRY_BASE_DELAY * (2 ** (attempt - 1)), RETRY_MAX_DELAY + 10)
+                        delay = min(
+                            RETRY_BASE_DELAY * (2 ** (attempt - 1)),
+                            RETRY_MAX_DELAY + 10,
+                        )
                         delay *= random.uniform(0.8, 1.2)
                         print(f"No candidates, backing off {delay}s before retry...")
                         await asyncio.sleep(delay)
@@ -380,31 +395,53 @@
                     raise
                 except RateLimitError as e:
                     last_exc = e
-                    delay = min(RETRY_BASE_DELAY * (2 ** (attempt - 1)), RETRY_MAX_DELAY - 5)
-                    print(f"RateLimitError attempt {attempt}/{RETRY_ATTEMPTS}: {e}. Backing off {delay}s...")
+                    delay = min(
+                        RETRY_BASE_DELAY * (2 ** (attempt - 1)), RETRY_MAX_DELAY - 5
+                    )
+                    print(
+                        f"RateLimitError attempt {attempt}/{RETRY_ATTEMPTS}: {e}. Backing off {delay}s..."
+                    )
                     await asyncio.sleep(delay)
                     continue
                 except Exception as e:
                     print(f"[DEBUG] Exception type={type(e)} message={e}")
                     raise
 
-            if last_exc is not None and answer_text is None:    # Still failing rate-limit after retries
+            if (
+                last_exc is not None and answer_text is None
+            ):  # Still failing rate-limit after retries
                 raise last_exc
 
-            query_input_tokens = agent_object.query_input_tokens    # Number of tokens passed into the agent (Prompt)
-            query_output_tokens = agent_object.query_output_tokens  # Number of tokens returned by the agent (Response)
-            query_time = agent_object.query_time                    # Duration of time the agent took to respond
-            query_cost = (query_input_tokens / 1000.0) * INPUT_COST_PER_1K + (query_output_tokens / 1000.0) * OUTPUT_COST_PER_1K    # Calculates real-world cost
+            query_input_tokens = (
+                agent_object.query_input_tokens
+            )  # Number of tokens passed into the agent (Prompt)
+            query_output_tokens = (
+                agent_object.query_output_tokens
+            )  # Number of tokens returned by the agent (Response)
+            query_time = (
+                agent_object.query_time
+            )  # Duration of time the agent took to respond
+            query_cost = (query_input_tokens / 1000.0) * INPUT_COST_PER_1K + (
+                query_output_tokens / 1000.0
+            ) * OUTPUT_COST_PER_1K  # Calculates real-world cost
 
         except Exception as e:
             print(f"Error processing question {question_num + 1}: {e}")
             traceback.print_exc()
             answer_text = f"Error: {str(e)}"
 
-        overall_input_tokens = lch_input_tokens + query_input_tokens    # Total amount of information (prompt/haystack_sessions) passed into the agent/memory pair
-        overall_output_tokens = lch_output_tokens + query_output_tokens # Total amount of tokens "returned" by the agent/memory pair
-        overall_cost = lch_cost + query_cost                            # Total real-world cost of the question/context
-        overall_time = lch_time + query_time                            # Total duration of time to process the question/context
+        overall_input_tokens = (
+            lch_input_tokens + query_input_tokens
+        )  # Total amount of information (prompt/haystack_sessions) passed into the agent/memory pair
+        overall_output_tokens = (
+            lch_output_tokens + query_output_tokens
+        )  # Total amount of tokens "returned" by the agent/memory pair
+        overall_cost = (
+            lch_cost + query_cost
+        )  # Total real-world cost of the question/context
+        overall_time = (
+            lch_time + query_time
+        )  # Total duration of time to process the question/context
 
         result = {
             "question_id": question["question_id"],
@@ -420,7 +457,7 @@
             "question_input_tokens": overall_input_tokens,
             "question_output_tokens": overall_output_tokens,
             "question_cost": overall_cost,
-            "question_time": overall_time
+            "question_time": overall_time,
         }
 
         if isinstance(answer_text, str) and answer_text.startswith("Error:"):
@@ -445,7 +482,7 @@
         acquired = False
         try:
             start = time.monotonic()
-            await self.semaphore.acquire()      # No semaphore timeout
+            await self.semaphore.acquire()  # No semaphore timeout
             waited = time.monotonic() - start
             print(f"Task {i} acquired semaphore after waiting {waited:.1f}s")
             acquired = True
@@ -469,7 +506,7 @@
                 "question_output_tokens": 0,
                 "question_cost": 0.0,
                 "question_time": 0.0,
-                "error": "semaphore_timeout"
+                "error": "semaphore_timeout",
             }
 
             # Save immediately
@@ -505,7 +542,7 @@
                 "question_cost": 0.0,
                 "question_time": 0.0,
                 "error": "exception",
-                "traceback": tb
+                "traceback": tb,
             }
 
             await write_results_to_file(output_file, [result], append=True)
@@ -520,16 +557,14 @@
                 except Exception:
                     pass
 
-    async def _delayed_worker(self, delay_s: float, item, i, output_file):
-        """Start a worker after an initial delay. Helps stagger in-batch launches."""
-        try:
-            if delay_s and delay_s > 0:
-                await asyncio.sleep(delay_s)
-        except Exception:
-            pass
-        return await self.process_question_worker(item, i, output_file)
-
-    async def evaluate_on_dataset(self, data_file, output_file, num_questions, start_index=0):
+    async def evaluate_on_dataset(
+        self,
+        data_file,
+        output_file,
+        summary_file,
+        num_questions,
+        start_index=0,
+    ):
         """
         Run evaluation on a dataset of questions in parallel, respecting semaphore limits.
         Writes results to file and prints overall cost & time.
@@ -542,19 +577,23 @@
         """
 
         print(f"Loading dataset from {data_file}...")
-        with open(data_file, 'r') as f:
+        with open(data_file, "r") as f:
             dataset = json.load(f)
 
         print(f"Dataset loaded with {len(dataset)} total questions")
 
         # Slice dataset for partial evaluation runs
         if num_questions is not None:
-            dataset = dataset[start_index:start_index + num_questions]
-            print(f"Processing questions [{start_index}:{start_index + num_questions}] "
-                  f"(total this run: {len(dataset)})")
+            dataset = dataset[start_index : start_index + num_questions]
+            print(
+                f"Processing questions [{start_index}:{start_index + num_questions}] "
+                f"(total this run: {len(dataset)})"
+            )
         else:
             dataset = dataset[start_index:]
-            print(f"Processing questions [{start_index}:] (total this run: {len(dataset)})")
+            print(
+                f"Processing questions [{start_index}:] (total this run: {len(dataset)})"
+            )
 
         # Record starting token counts and time for overall metrics for the entire dataset
         overall_start_time = time.time()
@@ -577,42 +616,44 @@
 
         # Kick off workers in parallel in batches of batch_size
         for start in range(0, len(dataset), batch_size):
-            batch = dataset[start:start + batch_size]
-
-            # Stagger launches within the batch: ~1–2s between adjacent tasks
-            stagger_base = 1.5  # seconds
-            workers = []
-            for offset, (i, item) in enumerate(zip(range(start, start + len(batch)), batch)):
-                # accumulate delay so we don't blast all 30 at t=0
-                delay = stagger_base * offset * random.uniform(0.9, 1.1)
-                workers.append(self._delayed_worker(delay, item, i, output_file))
-
-            batch_results = await asyncio.gather(*workers)
+            batch = dataset[start : start + batch_size]
+            batch_results = await asyncio.gather(
+                *[
+                    self.process_question_worker(item, i, output_file)
+                    for i, item in enumerate(batch, start)
+                ]
+            )
             results.extend(batch_results)
-            # Optional: pause between batches to ease rate limits
-            try:
-                pause = 1.5 * random.uniform(0.9, 1.1)
-                await asyncio.sleep(pause)
-            except Exception:
-                pass
-
-        total_memory_input_tokens = sum(r.get("memory_input_tokens", 0) for r in results)
-        total_memory_output_tokens = sum(r.get("memory_output_tokens", 0) for r in results)
+
+        total_memory_input_tokens = sum(
+            r.get("memory_input_tokens", 0) for r in results
+        )
+        total_memory_output_tokens = sum(
+            r.get("memory_output_tokens", 0) for r in results
+        )
         total_memory_cost = sum(r.get("memory_cost", 0.00) for r in results)
 
         total_query_input_tokens = sum(r.get("query_input_tokens", 0) for r in results)
-        total_query_output_tokens = sum(r.get("query_output_tokens", 0) for r in results)
+        total_query_output_tokens = sum(
+            r.get("query_output_tokens", 0) for r in results
+        )
         total_query_cost = sum(r.get("query_cost", 0.00) for r in results)
 
-        total_combined_input_tokens = sum(r.get("question_input_tokens", 0) for r in results)
-        total_combined_output_tokens = sum(r.get("question_output_tokens", 0) for r in results)
+        total_combined_input_tokens = sum(
+            r.get("question_input_tokens", 0) for r in results
+        )
+        total_combined_output_tokens = sum(
+            r.get("question_output_tokens", 0) for r in results
+        )
         total_combined_cost = sum(r.get("question_cost", 0) for r in results)
 
         mean_combined_input_tokens = total_combined_input_tokens / len(dataset)
         mean_combined_output_tokens = total_combined_output_tokens / len(dataset)
         mean_combined_cost = total_combined_cost / len(dataset)
 
-        if (total_combined_input_tokens != (total_memory_input_tokens + total_query_input_tokens)):
+        if total_combined_input_tokens != (
+            total_memory_input_tokens + total_query_input_tokens
+        ):
             print("CALCULATION DIFFERENCE DETECTED!")
 
         overall_time = time.time() - overall_start_time
@@ -643,7 +684,9 @@
         print(f"Query cost:                             ${total_query_cost:.6f}")
         print(f"Total prompt tokens:                    {total_combined_input_tokens}")
         print(f"Total completion tokens:                {total_combined_output_tokens}")
-        print(f"Total tokens:                           {total_combined_input_tokens + total_combined_output_tokens}")
+        print(
+            f"Total tokens:                           {total_combined_input_tokens + total_combined_output_tokens}"
+        )
         print(f"Total cost:                             ${total_combined_cost:.6f}")
         print(f"Average prompt tokens per question:     {mean_combined_input_tokens}")
         print(f"Average completion tokens per question: {mean_combined_output_tokens}")
@@ -653,11 +696,7 @@
         # ==============================================================================================================
         # !!! IMPORTANT: CHANGE SUMMARY FILE NAME AS NEEDED !!!
         # ==============================================================================================================
-<<<<<<< HEAD
-        summary_file = os.path.join(os.path.dirname(output_file), "hvm_agent_performance_summary.json")
-=======
-        summary_file = os.path.join(os.path.dirname(output_file), "episodic_agent_performance_summary.json")
->>>>>>> dd961aa7
+        summary_file = os.path.join(os.path.dirname(output_file), summary_file)
 
         # --- write summary to JSON file in the same folder as output_file ---
         with open(summary_file, "w") as f:
@@ -676,12 +715,11 @@
     Returns:
         agent_instance: Instantiated agent
     """
-
     agent_instance = agent_class(**kwargs)
     return agent_instance
 
 
-def main():
+def main(data_file, output_file, summary_file):
     """
     Entry point for evaluation script. Configures handler, callback manager,
     agent runner, dataset, and output paths. Runs evaluation asynchronously.
@@ -693,18 +731,8 @@
     # ==================================================================================================================
     # !!! IMPORTANT: CHANGE AGENT AS NEEDED !!!
     # ==================================================================================================================
-<<<<<<< HEAD
+    # runner = LongMemEvalRunner(EpisodicAgent)
     runner = LongMemEvalRunner(HVMAgent)
-=======
-    runner = LongMemEvalRunner(EpisodicAgent)
->>>>>>> dd961aa7
-
-    # Resolve project root (one level above this file's directory)
-    BASE_DIR = os.path.dirname(os.path.abspath(__file__))
-    PROJECT_ROOT = os.path.dirname(BASE_DIR)
-
-    # Build the full path to your JSON file (top-level eval folder)
-    data_file = os.path.join(PROJECT_ROOT, "eval", "data", "custom_history", "longmemeval_m_sample5_20.json")
 
     # Example: check it exists before loading
     if not os.path.exists(data_file):
@@ -713,19 +741,78 @@
     # ==================================================================================================================
     # !!! IMPORTANT: CHANGE FILE NAME BASED ON AGENT !!!
     # ==================================================================================================================
-<<<<<<< HEAD
-    output_file = "results/hvm_agent_responses.json"
-=======
-    output_file = "asdrp/results/episodic_agent_responses.json"
->>>>>>> dd961aa7
-
-    # Ensure output directory exists (match output_file path)
-    os.makedirs(os.path.dirname(output_file), exist_ok=True)
+    output_file = f"asdrp/results/{output_file}"
+
+    # Ensure output directory exists
+    os.makedirs("results", exist_ok=True)
 
     # Run evaluation asynchronously
     asyncio.run(
-        runner.evaluate_on_dataset(data_file, output_file, start_index=start_index, num_questions=num_questions))
+        runner.evaluate_on_dataset(
+            data_file,
+            output_file,
+            summary_file=summary_file,
+            start_index=start_index,
+            num_questions=num_questions,
+        )
+    )
 
 
 if __name__ == "__main__":
-    main()+    # Get the directory where this script lives
+    BASE_DIR = os.path.dirname(os.path.abspath(__file__))
+
+    # Build the full path to your JSON file
+    # data_file = os.path.join(
+    #     BASE_DIR, "eval", "data", "custom_history", "longmemeval_m.json"
+    # )
+    # data_file = os.path.join(
+    #     BASE_DIR,
+    #     "eval",
+    #     "data",
+    #     "custom_history",
+    #     "longmemeval_m_500_500_splite_10files",
+    #     "longmemeval_m_cleaned_part_02.json",
+    # )
+    test_files = [
+        "longmemeval_m_cleaned_part_01.json",
+        "longmemeval_m_cleaned_part_02.json",
+        "longmemeval_m_cleaned_part_03.json",
+        "longmemeval_m_cleaned_part_04.json",
+        "longmemeval_m_cleaned_part_05.json",
+        "longmemeval_m_cleaned_part_06.json",
+        "longmemeval_m_cleaned_part_07.json",
+        "longmemeval_m_cleaned_part_08.json",
+        "longmemeval_m_cleaned_part_09.json",
+        "longmemeval_m_cleaned_part_10.json",
+    ]
+    # for f in test_files:
+    #     data_file = os.path.join(
+    #         BASE_DIR,
+    #         "eval",
+    #         "data",
+    #         "custom_history",
+    #         "longmemeval_m_500_500_splite_10files",
+    #         f,
+    #     )
+    #     print(f"Running evaluation on {data_file}...")
+    #     output_file = f"hvm_agent_responses_{f.replace('.json', '')}.json"
+    #     summary_file = f"hvm_agent_summary_{f.replace('.json', '')}.json"
+    #     print(f"Output file: {output_file}, Summary file: {summary_file}")
+    #     main(
+    #         data_file,
+    #         output_file=output_file,
+    #         summary_file=summary_file,
+    #     )
+    data_file = os.path.join(
+        BASE_DIR,
+        "eval",
+        "data",
+        "custom_history",
+        "longmemeval_m_sample5_20.json",
+    )
+    main(
+        data_file,
+        output_file="hvm_agent_responses_m_sample_5_20.json",
+        summary_file="hvm_agent_summary_m_sample_5_20.json",
+    )